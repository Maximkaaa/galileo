[package]
name = "galileo-mvt"
version.workspace = true
edition.workspace = true
authors.workspace = true
repository.workspace = true
license.workspace = true
keywords.workspace = true
documentation = "https://docs.rs/galileo-mvt"
description = "Mapbox Vector Tile format reader"
readme = "../README.md"
exclude = [
    "test-data/*"
]

[features]
default = []

[dependencies]
bytes = "1.5.0"
prost = "0.12.2"
galileo-types = { path = "../galileo-types", version = "0.1.1" }
log = "0.4.20"
serde = { version = "1.0", features = ["derive"] }
thiserror = "1.0"
nalgebra = { version = "0.32", features = ["serde-serialize"] }
<<<<<<< HEAD
strfmt = "0.2"
=======
geozero = { version = "0.13.0", features = ["with-mvt"] }
>>>>>>> a8d2cdbc

[build-dependencies]
prost-build = "0.12.2"<|MERGE_RESOLUTION|>--- conflicted
+++ resolved
@@ -24,11 +24,8 @@
 serde = { version = "1.0", features = ["derive"] }
 thiserror = "1.0"
 nalgebra = { version = "0.32", features = ["serde-serialize"] }
-<<<<<<< HEAD
 strfmt = "0.2"
-=======
 geozero = { version = "0.13.0", features = ["with-mvt"] }
->>>>>>> a8d2cdbc
 
 [build-dependencies]
 prost-build = "0.12.2"