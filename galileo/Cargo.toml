[package]
name = "galileo"
version.workspace = true
edition.workspace = true
authors.workspace = true
repository.workspace = true
license.workspace = true
keywords.workspace = true
documentation = "https://docs.rs/galileo"
description = "Cross-platform general purpose map rendering engine"
readme = "../README.md"
exclude = [
    "examples/data",
]

[lib]
crate-type = ["cdylib", "rlib"]
doctest = false

[features]
default = ["wgpu", "serde", "winit", "cosmic-text", "_tests", "rustybuzz"]
wgpu = ["dep:wgpu", "raw-window-handle"]
geojson = ["dep:geojson", "galileo-types/geojson"]
rustybuzz = ["dep:rustybuzz"]

# Used to provide some fixtures for doctests
_tests = []

[dependencies]
cfg-if = "1"
async-trait = "0.1.68"
bytemuck = { version = "1.14", features = ["derive"] }
bytes = "1.4.0"
futures = "0.3.28"
winit = { version = "0.29", features = ["rwh_06"], optional = true }
lazy_static = "1.4"
log = "0.4"
lyon = { version = "1" }
galileo-types = { path = "../galileo-types", version = "0.1.1" }
galileo-mvt = { path = "../galileo-mvt", version = "0.1.1" }
num-traits = "0.2.17"
serde = { version = "1.0", optional = true, features = ["std", "derive", "rc"] }
web-time = "1.0"
thiserror = "1.0"
nalgebra = "0.32"
quick_cache = "0.4"
futures-intrusive = "0.5"
geojson = { version = "0.24", optional = true }
raw-window-handle = { version = "0.6", optional = true }
<<<<<<< HEAD
cosmic-text = { version = "0.12", optional = true }
base64 = "0.21"
strfmt = "0.2"
ahash = "0.8"
rustybuzz = { version = "0.17", optional = true }
=======
geozero = "0.13.0"
>>>>>>> a8d2cdbc

[target.'cfg(not(target_arch = "wasm32"))'.dependencies]
wgpu = { version = "0.19", optional = true }
tokio = { version = "1.39", features = ["macros", "rt", "rt-multi-thread"] }
maybe-sync = { version = "0.1", features = ["sync"] }
reqwest = "0.11.18"
rayon = "1.8"
image = { version = "0.24", default-features = false, features = ["png", "jpeg"] }

[target.'cfg(target_arch = "wasm32")'.dependencies]
bytemuck = { version = "1.14", features = ["derive", "extern_crate_alloc"] }
console_error_panic_hook = "0.1"
console_log = "1.0"
wgpu = { version = "0.19", default-features = false, features = ["webgl", "wgsl"] }
wasm-bindgen-futures = { version = "0.4" }
wasm-bindgen = "0.2"
wasm-bindgen-derive = { version = "0.2" }
js-sys = { version = "0.3" }
serde = { version = "1.0", features = ["std", "derive"] }
serde_bytes = { version = "0.11" }
bincode = "1.3"
serde-wasm-bindgen = "0.6"
maybe-sync = { version = "0.1", features = [] }
getrandom = { version = "0.2", features = ["js"] }
tokio = { version = "1.39", default-features = false, features = ["sync"] }
web-sys = { version = "0.3", features = [
    "Document",
    "Window",
    "Element",
    "HtmlImageElement",
    "HtmlCanvasElement",
    "CanvasRenderingContext2d",
    "ImageData",
    "Request",
    "Headers",
    "RequestInit",
    "RequestMode",
    "Response",
    "Worker",
    "DedicatedWorkerGlobalScope",
    "MessageEvent",
] }

[target.'cfg(target_os = "android")'.dependencies]
reqwest = { version = "0.11.18", features = ["native-tls-vendored"] }
winit = { version = "0.29", features = ["android-native-activity"] }

[dev-dependencies]
tokio-test = "0.4"
env_logger = "0.11"
serde_json = "1.0"
notify = "6.1"
bincode = "1.3"
approx = "0.5"
geo = "0.27"
csv = "1.3"
geo-types = "0.7"
las = { version = "0.8", features = ["laz"] }
anyhow = "1.0"
geojson = "0.24"
assert_matches = "1.5"

[[example]]
name = "render_to_file"
required-features = ["geojson"]<|MERGE_RESOLUTION|>--- conflicted
+++ resolved
@@ -47,15 +47,12 @@
 futures-intrusive = "0.5"
 geojson = { version = "0.24", optional = true }
 raw-window-handle = { version = "0.6", optional = true }
-<<<<<<< HEAD
 cosmic-text = { version = "0.12", optional = true }
 base64 = "0.21"
 strfmt = "0.2"
 ahash = "0.8"
 rustybuzz = { version = "0.17", optional = true }
-=======
 geozero = "0.13.0"
->>>>>>> a8d2cdbc
 
 [target.'cfg(not(target_arch = "wasm32"))'.dependencies]
 wgpu = { version = "0.19", optional = true }
