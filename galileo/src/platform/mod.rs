<<<<<<< HEAD
//! Module for types that behave differently on different platforms.
=======
//! Provides platform specific logic and [`PlatformService`] to access it.
>>>>>>> a8d2cdbc

use crate::decoded_image::DecodedImage;
use crate::error::GalileoError;
use async_trait::async_trait;

<<<<<<< HEAD
/// Platform service.
#[cfg_attr(target_arch = "wasm32", async_trait(?Send))]
#[cfg_attr(not(target_arch = "wasm32"), async_trait)]
pub trait PlatformService {
    /// Create a new instance of the service.
    fn new() -> Self;
    /// Load and decode an image from the given url.
    async fn load_image_url(&self, url: &str) -> Result<DecodedImage, GalileoError>;
    /// Load binary data from the given url.
=======
/// Service providing some platform specific functions in a generic way.
#[cfg_attr(target_arch = "wasm32", async_trait(?Send))]
#[cfg_attr(not(target_arch = "wasm32"), async_trait)]
pub trait PlatformService {
    /// Creates a new instance of the service. This method is a part of the trait to allow other
    /// types be agnostic of the specific type of the platform service they work with.
    fn new() -> Self;
    /// Loads and decodes an image from the given url.
    async fn load_image_url(&self, url: &str) -> Result<DecodedImage, GalileoError>;
    /// Loads a byte array from the given url.
>>>>>>> a8d2cdbc
    async fn load_bytes_from_url(&self, url: &str) -> Result<bytes::Bytes, GalileoError>;
}

#[cfg(not(target_arch = "wasm32"))]
pub mod native;

/// Platform service implementation for the current platform.
#[cfg(not(target_arch = "wasm32"))]
/// Default implementation of the [`PlatformService`] for the current platform.
pub type PlatformServiceImpl = native::NativePlatformService;

#[cfg(target_arch = "wasm32")]
pub mod web;

/// Platform service implementation for the current platform.
#[cfg(target_arch = "wasm32")]
/// Default implementation of the [`PlatformService`] for the current platform.
pub type PlatformServiceImpl = web::WebPlatformService;<|MERGE_RESOLUTION|>--- conflicted
+++ resolved
@@ -1,24 +1,9 @@
-<<<<<<< HEAD
-//! Module for types that behave differently on different platforms.
-=======
 //! Provides platform specific logic and [`PlatformService`] to access it.
->>>>>>> a8d2cdbc
 
 use crate::decoded_image::DecodedImage;
 use crate::error::GalileoError;
 use async_trait::async_trait;
 
-<<<<<<< HEAD
-/// Platform service.
-#[cfg_attr(target_arch = "wasm32", async_trait(?Send))]
-#[cfg_attr(not(target_arch = "wasm32"), async_trait)]
-pub trait PlatformService {
-    /// Create a new instance of the service.
-    fn new() -> Self;
-    /// Load and decode an image from the given url.
-    async fn load_image_url(&self, url: &str) -> Result<DecodedImage, GalileoError>;
-    /// Load binary data from the given url.
-=======
 /// Service providing some platform specific functions in a generic way.
 #[cfg_attr(target_arch = "wasm32", async_trait(?Send))]
 #[cfg_attr(not(target_arch = "wasm32"), async_trait)]
@@ -29,7 +14,6 @@
     /// Loads and decodes an image from the given url.
     async fn load_image_url(&self, url: &str) -> Result<DecodedImage, GalileoError>;
     /// Loads a byte array from the given url.
->>>>>>> a8d2cdbc
     async fn load_bytes_from_url(&self, url: &str) -> Result<bytes::Bytes, GalileoError>;
 }
 
