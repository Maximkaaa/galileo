--- conflicted
+++ resolved
@@ -360,9 +360,6 @@
                 }
             };
 
-<<<<<<< HEAD
-            self.buffer_size -= image.bytes().len() + size_of::<ImageVertex>() * 4;
-=======
             let stored_image_unused = self.images.iter().all(|info| match info {
                 ImageInfo::Vacant => false,
                 ImageInfo::Image((i, _)) => *i != image_id,
@@ -380,7 +377,6 @@
                     }
                 }
             }
->>>>>>> a8d2cdbc
 
             for info in &mut self.primitives {
                 match info {
