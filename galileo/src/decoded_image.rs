--- conflicted
+++ resolved
@@ -2,24 +2,16 @@
 
 #[cfg(not(target_arch = "wasm32"))]
 use crate::error::GalileoError;
-<<<<<<< HEAD
 #[cfg(not(target_arch = "wasm32"))]
 use base64::prelude::BASE64_STANDARD;
 #[cfg(not(target_arch = "wasm32"))]
 use base64::Engine;
 #[cfg(not(target_arch = "wasm32"))]
 use image::ImageEncoder;
-#[cfg(not(target_arch = "wasm32"))]
-use std::ops::Deref;
 
 use serde::de::{Error, Visitor};
 use serde::{Deserialize, Deserializer, Serialize, Serializer};
 use std::fmt::Formatter;
-
-#[derive(Debug, Clone)]
-pub struct DecodedImage {
-    pub(crate) bytes: Vec<u8>,
-=======
 
 /// An image that has been loaded into memory.
 #[derive(Debug, Clone)]
@@ -27,7 +19,6 @@
     /// Raw bytes of the image, in RGBA order.
     pub(crate) bytes: Vec<u8>,
     /// Width and height of the image.
->>>>>>> a8d2cdbc
     pub(crate) dimensions: (u32, u32),
 }
 
@@ -49,22 +40,38 @@
         })
     }
 
-<<<<<<< HEAD
-    pub fn from_raw(bytes: Vec<u8>, width: u32, height: u32) -> Self {
-        Self {
+    /// Create a DecodedImage from a buffer of raw RGBA pixels.
+    #[cfg(not(target_arch = "wasm32"))]
+    pub fn from_raw(
+        bytes: impl Into<Vec<u8>>,
+        width: u32,
+        height: u32,
+    ) -> Result<Self, GalileoError> {
+        let bytes = bytes.into();
+
+        if bytes.len() != 4 * width as usize * height as usize {
+            return Err(GalileoError::Generic(
+                "invalid image dimensions for buffer size".into(),
+            ));
+        }
+
+        Ok(Self {
             bytes,
             dimensions: (width, height),
-        }
+        })
     }
 
+    /// Return binary data of the image.
     pub fn bytes(&self) -> &[u8] {
         &self.bytes
     }
 
+    /// Return width of the image in pixels.
     pub fn width(&self) -> u32 {
         self.dimensions.0
     }
 
+    /// Return height of the image in pixels.
     pub fn height(&self) -> u32 {
         self.dimensions.1
     }
@@ -155,26 +162,5 @@
         let serialized = serde_json::to_string(&deserialized).expect("serialization failed");
         assert!(serialized.starts_with('\"'));
         assert!(serialized.ends_with('\"'));
-=======
-    /// Create a DecodedImage from a buffer of raw RGBA pixels.
-    #[cfg(not(target_arch = "wasm32"))]
-    pub fn from_raw(
-        bytes: impl Into<Vec<u8>>,
-        width: u32,
-        height: u32,
-    ) -> Result<Self, GalileoError> {
-        let bytes = bytes.into();
-
-        if bytes.len() != 4 * width as usize * height as usize {
-            return Err(GalileoError::Generic(
-                "invalid image dimensions for buffer size".into(),
-            ));
-        }
-
-        Ok(Self {
-            bytes,
-            dimensions: (width, height),
-        })
->>>>>>> a8d2cdbc
     }
 }